/*

Copyright (c) 2005-2022, University of Oxford.
All rights reserved.

University of Oxford means the Chancellor, Masters and Scholars of the
University of Oxford, having an administrative office at Wellington
Square, Oxford OX1 2JD, UK.

This file is part of Chaste.

Redistribution and use in source and binary forms, with or without
modification, are permitted provided that the following conditions are met:
 * Redistributions of source code must retain the above copyright notice,
   this list of conditions and the following disclaimer.
 * Redistributions in binary form must reproduce the above copyright notice,
   this list of conditions and the following disclaimer in the documentation
   and/or other materials provided with the distribution.
 * Neither the name of the University of Oxford nor the names of its
   contributors may be used to endorse or promote products derived from this
   software without specific prior written permission.

THIS SOFTWARE IS PROVIDED BY THE COPYRIGHT HOLDERS AND CONTRIBUTORS "AS IS"
AND ANY EXPRESS OR IMPLIED WARRANTIES, INCLUDING, BUT NOT LIMITED TO, THE
IMPLIED WARRANTIES OF MERCHANTABILITY AND FITNESS FOR A PARTICULAR PURPOSE
ARE DISCLAIMED. IN NO EVENT SHALL THE COPYRIGHT HOLDER OR CONTRIBUTORS BE
LIABLE FOR ANY DIRECT, INDIRECT, INCIDENTAL, SPECIAL, EXEMPLARY, OR
CONSEQUENTIAL DAMAGES (INCLUDING, BUT NOT LIMITED TO, PROCUREMENT OF SUBSTITUTE
GOODS OR SERVICES; LOSS OF USE, DATA, OR PROFITS; OR BUSINESS INTERRUPTION)
HOWEVER CAUSED AND ON ANY THEORY OF LIABILITY, WHETHER IN CONTRACT, STRICT
LIABILITY, OR TORT (INCLUDING NEGLIGENCE OR OTHERWISE) ARISING IN ANY WAY OUT
OF THE USE OF THIS SOFTWARE, EVEN IF ADVISED OF THE POSSIBILITY OF SUCH DAMAGE.

*/

#ifndef TESTARCHIVEFORMAT_HPP_
#define TESTARCHIVEFORMAT_HPP_

#include <cxxtest/TestSuite.h>

// Must be included before any other cell_based or crypt headers
#include "CellBasedSimulationArchiver.hpp"

#include <iomanip>
#include <boost/foreach.hpp>
#include "CryptSimulation2d.hpp"
#include "GeneralisedLinearSpringForce.hpp"
#include "CylindricalHoneycombMeshGenerator.hpp"
#include "SloughingCellKiller.hpp"
#include "MeshBasedCellPopulationWithGhostNodes.hpp"
#include "StochasticWntCellCycleModel.hpp"
#include "CellMutationStatesCountWriter.hpp"

//This test is always run sequentially (never in parallel)
#include "FakePetscSetup.hpp"

/**
 * This class consists of a single crypt simulation archiving test.
 */
class TestArchiveFormat : public CxxTest::TestSuite
{
public:

    /**
     * This test is required because Test2DCryptRepresentativeSimulation loads
     * an archive stored in crypt/test/data. When the archiving of
     * OffLatticeSimulation and associate classes is updated, the stored archive
     * needs to be updated. This test checks that the archive can be loaded,
     * and will seg fault if not. It does nothing more, so it runs quickly
     * and can be in the continuous test pack.
     *
     * IF THIS TEST FAILS:
     * - You have probably changed an archiving method somewhere
     * - You need to remake crypt/test/data/<test below>/archive/
     * - To do this re-run TestGenerateSteadyStateCrypt.hpp
     * - Archives produced can then be copied to crypt/test/data/<test below>/archive/
     *
     * Note that when updating the archive, you can run TestGenerateSteadyStateCrypt.hpp with build=GccOpt to speed up the test.
     *
     * Note: from Chaste release 2021.1 onward the earliest version of Boost supported is 1.58.
     *
<<<<<<< HEAD
     * NB: Produce archives with
     *  scons build=GccOpt_hostconfig,boost=1-65,use-cvode=0 test_suite=crypt/test/simulation/TestGenerateSteadyStateCrypt.hpp
     *  cp /tmp/$USER/testoutput/SteadyStateCrypt/archive/?*_150.* crypt/test/data/SteadyStateCrypt/archive/
     *
     * OR to produce archives in CMake:
     *  cmake -DBOOST_ROOT=/path/to/boost1.65 -DChaste_USE_CVODE=OFF /path/to/Chaste
     *  make TestGenerateSteadyStateCrypt
     *  ctest -R TestGenerateSteadyStateCrypt
     *  cp /path/to/Chaste/testoutput/SteadyStateCrypt/archive/?*_150.* /path/to/Chaste/crypt/test/data/SteadyStateCrypt/archive/
=======
     * NB: Produce archives with something similar to 
     *  cmake -DCMAKE_BUILD_TYPE=Release -DBOOST_ROOT=/path/to/boost1.58 -DChaste_USE_CVODE=OFF /path/to/Chaste
     *  # YOUR MILEAGE MAY VARY because CMake is very good at finding other versions of Boost:
     *  cmake -DCMAKE_BUILD_TYPE=Release -DBOOST_ROOT=/home/jmpf/boost_1_58 -DBoost_NO_SYSTEM_PATHS=ON -DBoost_NO_BOOST_CMAKE=ON DChaste_USE_CVODE=FALSE ..
     *  make TestGenerateSteadyStateCrypt
     *  ctest -R TestGenerateSteadyStateCrypt
     *  cp /tmp/$USER/testoutput/SteadyStateCrypt/archive/?*_150.* ../crypt/test/data/SteadyStateCrypt/archive/
     *
     * OR to produce archives in CMake:
     *  scons build=GccOpt_hostconfig,boost=1-58,use-cvode=0 test_suite=crypt/test/simulation/TestGenerateSteadyStateCrypt.hpp
     *  cp /tmp/$USER/testoutput/SteadyStateCrypt/archive/?*_150.* crypt/test/data/SteadyStateCrypt/archive/
>>>>>>> 538a3ce0
     *
     */
    void TestLoadArchive()
    {
        // Set start time
        SimulationTime::Instance()->SetStartTime(0.0);

        {
            // Horrendous hack to get this test to pass when using static libraries!
            Cylindrical2dMesh* p_mesh = new Cylindrical2dMesh(1.0);
            // Each of the following classes gives an 'unregistered class' error if not instantiated here...
            MeshBasedCellPopulationWithGhostNodes<2> crypt(*p_mesh);
            StochasticWntCellCycleModel ccm;
            SloughingCellKiller<2> killer(&crypt, 1.0);
            GeneralisedLinearSpringForce<2> force;
            crypt.AddCellPopulationCountWriter<CellMutationStatesCountWriter>();
        }

        // Directory in which the stored results were archived
        std::string test_to_profile = "SteadyStateCrypt";

        // Simulation time at which the stored results were archived
        double t = 150;

        // The archive must be copied from crypt/test/data/<test_to_profile>
        FileFinder test_data_directory("crypt/test/data/" + test_to_profile + "/archive", RelativeTo::ChasteSourceRoot);
        TS_ASSERT(test_data_directory.IsDir());

        // to the testoutput/archive directory to continue running the simulation
        OutputFileHandler archive_handler(test_to_profile + "/archive");

        // Following is done in two lines to avoid a bug in Intel compiler v12.0
        std::vector<FileFinder> temp_files = test_data_directory.FindMatches("*");
        BOOST_FOREACH(FileFinder temp_file, temp_files)
        {
            archive_handler.CopyFileTo(temp_file);
        }
#ifndef CHASTE_CVODE
        std::cout << "Warning: CVODE is off.  If this configuration of the test suite fails, but none of the others, then the archive was built with CVODE on.  If should be built with CVODE off." << std::endl;
#endif //CHASTE_CVODE

        // Load and run crypt simulation
        CryptSimulation2d* p_simulator = CellBasedSimulationArchiver<2, CryptSimulation2d>::Load(test_to_profile, t);
        p_simulator->SetEndTime(t + 1);

        ///\todo we should also test the rest of the simulation setup

        // Tidy up
        delete p_simulator;
        SimulationTime::Destroy();
        RandomNumberGenerator::Destroy();
    }
};

#endif /*TESTARCHIVEFORMAT_HPP_*/<|MERGE_RESOLUTION|>--- conflicted
+++ resolved
@@ -79,17 +79,6 @@
      *
      * Note: from Chaste release 2021.1 onward the earliest version of Boost supported is 1.58.
      *
-<<<<<<< HEAD
-     * NB: Produce archives with
-     *  scons build=GccOpt_hostconfig,boost=1-65,use-cvode=0 test_suite=crypt/test/simulation/TestGenerateSteadyStateCrypt.hpp
-     *  cp /tmp/$USER/testoutput/SteadyStateCrypt/archive/?*_150.* crypt/test/data/SteadyStateCrypt/archive/
-     *
-     * OR to produce archives in CMake:
-     *  cmake -DBOOST_ROOT=/path/to/boost1.65 -DChaste_USE_CVODE=OFF /path/to/Chaste
-     *  make TestGenerateSteadyStateCrypt
-     *  ctest -R TestGenerateSteadyStateCrypt
-     *  cp /path/to/Chaste/testoutput/SteadyStateCrypt/archive/?*_150.* /path/to/Chaste/crypt/test/data/SteadyStateCrypt/archive/
-=======
      * NB: Produce archives with something similar to 
      *  cmake -DCMAKE_BUILD_TYPE=Release -DBOOST_ROOT=/path/to/boost1.58 -DChaste_USE_CVODE=OFF /path/to/Chaste
      *  # YOUR MILEAGE MAY VARY because CMake is very good at finding other versions of Boost:
@@ -101,7 +90,6 @@
      * OR to produce archives in CMake:
      *  scons build=GccOpt_hostconfig,boost=1-58,use-cvode=0 test_suite=crypt/test/simulation/TestGenerateSteadyStateCrypt.hpp
      *  cp /tmp/$USER/testoutput/SteadyStateCrypt/archive/?*_150.* crypt/test/data/SteadyStateCrypt/archive/
->>>>>>> 538a3ce0
      *
      */
     void TestLoadArchive()
