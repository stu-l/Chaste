--- conflicted
+++ resolved
@@ -1,10 +1,6 @@
 BSD 3-Clause License.
 
-<<<<<<< HEAD
-Copyright (c) 2005-2023, University of Oxford.
-=======
 Copyright (c) 2005-2024, University of Oxford.
->>>>>>> ac4deeb7
 All rights reserved.
 
 University of Oxford means the Chancellor, Masters and Scholars of the
