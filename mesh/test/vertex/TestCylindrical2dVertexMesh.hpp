--- conflicted
+++ resolved
@@ -468,26 +468,16 @@
         // Test the location of some Voronoi nodes
         TS_ASSERT_DELTA(voronoi_mesh.GetNode(0)->rGetLocation()[0], 0.5, 1e-6);
         TS_ASSERT_DELTA(voronoi_mesh.GetNode(0)->rGetLocation()[1], -0.375, 1e-6);
-<<<<<<< HEAD
         
         TS_ASSERT_DELTA(voronoi_mesh.GetNode(4)->rGetLocation()[0], 0.5, 1e-6);
         TS_ASSERT_DELTA(voronoi_mesh.GetNode(4)->rGetLocation()[1], 1.4433, 1e-3);
         
         TS_ASSERT_DELTA(voronoi_mesh.GetNode(9)->rGetLocation()[0], 2.0, 1e-6);
         TS_ASSERT_DELTA(voronoi_mesh.GetNode(9)->rGetLocation()[1], -0.6250, 1e-3);
-=======
-
-        TS_ASSERT_DELTA(voronoi_mesh.GetNode(5)->rGetLocation()[0], 0.5, 1e-6);
-        TS_ASSERT_DELTA(voronoi_mesh.GetNode(5)->rGetLocation()[1], 0.2886, 1e-3);
-
-        TS_ASSERT_DELTA(voronoi_mesh.GetNode(9)->rGetLocation()[0], 0.5, 1e-6);
-        TS_ASSERT_DELTA(voronoi_mesh.GetNode(9)->rGetLocation()[1], 2.1070, 1e-4);
->>>>>>> c36e4428
 
         TS_ASSERT_DELTA(voronoi_mesh.GetNode(11)->rGetLocation()[0], 2.0, 1e-6);
         TS_ASSERT_DELTA(voronoi_mesh.GetNode(11)->rGetLocation()[1], 0.5773, 1e-3);
 
-<<<<<<< HEAD
         TS_ASSERT_DELTA(voronoi_mesh.GetNode(20)->rGetLocation()[0], 0.0, 1e-6);
         TS_ASSERT_DELTA(voronoi_mesh.GetNode(20)->rGetLocation()[1], 1.1547, 1e-3);
         
@@ -505,21 +495,6 @@
             }
         }
     }
-=======
-        TS_ASSERT_DELTA(voronoi_mesh.GetNode(20)->rGetLocation()[0], 1.75, 1e-6);
-        TS_ASSERT_DELTA(voronoi_mesh.GetNode(20)->rGetLocation()[1], 2.232, 1e-4);
-
-        // Test the number of nodes owned by each Voronoi element
-        TS_ASSERT_EQUALS(voronoi_mesh.GetElement(0)->GetNumNodes(), 7u);
-        TS_ASSERT_EQUALS(voronoi_mesh.GetElement(1)->GetNumNodes(), 7u);
-        TS_ASSERT_EQUALS(voronoi_mesh.GetElement(2)->GetNumNodes(), 7u);
-        TS_ASSERT_EQUALS(voronoi_mesh.GetElement(3)->GetNumNodes(), 6u);
-        TS_ASSERT_EQUALS(voronoi_mesh.GetElement(4)->GetNumNodes(), 6u);
-        TS_ASSERT_EQUALS(voronoi_mesh.GetElement(5)->GetNumNodes(), 6u);
-        TS_ASSERT_EQUALS(voronoi_mesh.GetElement(6)->GetNumNodes(), 7u);//5
-        TS_ASSERT_EQUALS(voronoi_mesh.GetElement(7)->GetNumNodes(), 7u);//5
-        TS_ASSERT_EQUALS(voronoi_mesh.GetElement(8)->GetNumNodes(), 7u);//5
->>>>>>> c36e4428
 
 
      void TestBoundedTessellationConstructorWithVoid()
