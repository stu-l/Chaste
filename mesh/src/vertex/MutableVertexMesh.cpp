--- conflicted
+++ resolved
@@ -991,7 +991,7 @@
     }
     else // 3D
     {
-<<<<<<< HEAD
+//<<<<<<< HEAD
         rElementMap.Resize(this->GetNumAllElements());
         //remove and relabel all the elements, nodes, and faces
         RemoveDeletedNodesAndElements(rElementMap);
@@ -1010,12 +1010,12 @@
             RemoveDeletedFaces();
         }
 
-=======
-// LCOV_EXCL_START
-        EXCEPTION("Remeshing has not been implemented in 3D (see #827 and #860)\n");
-// LCOV_EXCL_STOP
-        ///\todo Implement ReMesh() in 3D (see #1422)
->>>>>>> 451d71a0
+//=======
+//// LCOV_EXCL_START
+//        EXCEPTION("Remeshing has not been implemented in 3D (see #827 and #860)\n");
+//// LCOV_EXCL_STOP
+//        ///\todo Implement ReMesh() in 3D (see #1422)
+//>>>>>>> develop
     }
 }
 
@@ -1490,11 +1490,11 @@
                              EXCEPTION("Triangular element next to triangular void, not implemented yet.");
                         }
 
-<<<<<<< HEAD
+//<<<<<<< HEAD
                         if(num_nodes_a_not_b == 3u || num_nodes_b_not_a == 3u)
-=======
-                        if (p_element_A_not_B->GetNumNodes() == 3u || p_element_B_not_A->GetNumNodes() == 3u)
->>>>>>> 451d71a0
+//=======
+//                        if (p_element_A_not_B->GetNumNodes() == 3u || p_element_B_not_A->GetNumNodes() == 3u)
+//>>>>>>> develop
                         {
                             /**
                              * If this is true then one of the elements adjacent to the triangular void
