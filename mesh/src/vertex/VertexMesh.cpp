--- conflicted
+++ resolved
@@ -615,15 +615,15 @@
     return mFaces.size();
 }
 
-<<<<<<< HEAD
+//<<<<<<< HEAD
 template<unsigned ELEMENT_DIM, unsigned SPACE_DIM>
 unsigned VertexMesh<ELEMENT_DIM, SPACE_DIM>::GetNumAllFaces() const
 {
     return mFaces.size();
 }
 
-=======
->>>>>>> 451d71a0
+//=======
+//>>>>>>> develop
 template<unsigned ELEMENT_DIM, unsigned SPACE_DIM>
 VertexElement<ELEMENT_DIM, SPACE_DIM>* VertexMesh<ELEMENT_DIM, SPACE_DIM>::GetElement(unsigned index) const
 {
@@ -1531,7 +1531,7 @@
     return CalculateUnitNormalToFaceWithArea(pFace, unit_normal);
 }
 
-<<<<<<< HEAD
+//<<<<<<< HEAD
 
 template<unsigned ELEMENT_DIM, unsigned SPACE_DIM>
 c_vector<double, SPACE_DIM> VertexMesh<ELEMENT_DIM, SPACE_DIM>::GetVolumeGradientofElementAtNode(VertexElement<ELEMENT_DIM, SPACE_DIM>* pElement, unsigned globalIndex)
@@ -1727,8 +1727,8 @@
 }
 
 
-=======
->>>>>>> 451d71a0
+//=======
+//>>>>>>> develop
 /// Specialization to avoid compiler error about zero-sized arrays
 #if defined(__xlC__)
 template<>
