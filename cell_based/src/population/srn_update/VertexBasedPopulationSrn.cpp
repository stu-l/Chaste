/*

Copyright (c) 2005-2019, University of Oxford.
All rights reserved.

University of Oxford means the Chancellor, Masters and Scholars of the
University of Oxford, having an administrative office at Wellington
Square, Oxford OX1 2JD, UK.

This file is part of Chaste.

Redistribution and use in source and binary forms, with or without
modification, are permitted provided that the following conditions are met:
 * Redistributions of source code must retain the above copyright notice,
   this list of conditions and the following disclaimer.
 * Redistributions in binary form must reproduce the above copyright notice,
   this list of conditions and the following disclaimer in the documentation
   and/or other materials provided with the distribution.
 * Neither the name of the University of Oxford nor the names of its
   contributors may be used to endorse or promote products derived from this
   software without specific prior written permission.

THIS SOFTWARE IS PROVIDED BY THE COPYRIGHT HOLDERS AND CONTRIBUTORS "AS IS"
AND ANY EXPRESS OR IMPLIED WARRANTIES, INCLUDING, BUT NOT LIMITED TO, THE
IMPLIED WARRANTIES OF MERCHANTABILITY AND FITNESS FOR A PARTICULAR PURPOSE
ARE DISCLAIMED. IN NO EVENT SHALL THE COPYRIGHT HOLDER OR CONTRIBUTORS BE
LIABLE FOR ANY DIRECT, INDIRECT, INCIDENTAL, SPECIAL, EXEMPLARY, OR
CONSEQUENTIAL DAMAGES (INCLUDING, BUT NOT LIMITED TO, PROCUREMENT OF SUBSTITUTE
GOODS OR SERVICES; LOSS OF USE, DATA, OR PROFITS; OR BUSINESS INTERRUPTION)
HOWEVER CAUSED AND ON ANY THEORY OF LIABILITY, WHETHER IN CONTRACT, STRICT
LIABILITY, OR TORT (INCLUDING NEGLIGENCE OR OTHERWISE) ARISING IN ANY WAY OUT
OF THE USE OF THIS SOFTWARE, EVEN IF ADVISED OF THE POSSIBILITY OF SUCH DAMAGE.

*/
#include "SrnCellModel.hpp"
#include "VertexBasedPopulationSrn.hpp"
template <unsigned DIM>
VertexBasedPopulationSrn<DIM>::VertexBasedPopulationSrn()
:
mpCellPopulation(nullptr)
{}

template <unsigned DIM>
VertexBasedPopulationSrn<DIM>::~VertexBasedPopulationSrn()
{}

template <unsigned DIM>
void VertexBasedPopulationSrn<DIM>::SetVertexCellPopulation(VertexBasedCellPopulation<DIM>* p_vertex_population)
{
    mpCellPopulation = p_vertex_population;
}

template <unsigned DIM>
void VertexBasedPopulationSrn<DIM>::UpdateSrnAfterBirthOrDeath(VertexElementMap& rElementMap)
{
    // Get recorded edge operations
    std::vector<EdgeOperation*> edge_operations
    = mpCellPopulation->rGetMesh().GetOperationRecorder()->GetEdgeOperations();
<<<<<<< HEAD

=======
>>>>>>> 121aca42
    for (auto operation:edge_operations)
    {
        // An operation with deleted element may be recorded,
        // e.g. following a T2 swap, neighbouring element may become triangular due to node merging
        // and may subsequently be marked for deletion, despite being marked to perform edge operations (e.g. node merging).

        switch (operation->GetOperation())
        {
        // All operations, except cell division, require the same information
        case EDGE_OPERATION_ADD:
        case EDGE_OPERATION_NODE_MERGE:
        case EDGE_OPERATION_SPLIT:
        case EDGE_OPERATION_MERGE:
        {
            const unsigned int stored_index = operation->GetElementIndex();
            unsigned int location_index = stored_index;

<<<<<<< HEAD
            // If operation is recorded before element indices are changed. For example, if the operations recorded
            // during T2 swap
=======
>>>>>>> 121aca42
            if (operation->IsElementIndexRemapped())
            {
                // If the element is deleted, then ignore this operation
                if (rElementMap.IsDeleted(location_index))
                    break;
                else
                    location_index = rElementMap.GetNewIndex(stored_index);
            }
            // Get the necessary information to perform Remap
            EdgeRemapInfo *pEdgeChange = operation->GetRemapInfo();
            CellPtr cell = mpCellPopulation->GetCellUsingLocationIndex(location_index);
            auto old_model = static_cast<SrnCellModel*>(cell->GetSrnModel());
            std::vector<AbstractSrnModelPtr> old_srn_edges = old_model->GetEdges();

            RemapCellSrn(old_srn_edges, old_model, pEdgeChange);
            old_srn_edges.clear();
            break;
        }
        case EDGE_OPERATION_DIVIDE:
        {
            const unsigned int location_index_1 = rElementMap.GetNewIndex(operation->GetElementIndex());
            const unsigned int location_index_2 = rElementMap.GetNewIndex(operation->GetElementIndex2());
            EdgeRemapInfo *pEdgeChange_1 = operation->GetRemapInfo();
            EdgeRemapInfo *pEdgeChange_2 = operation->GetRemapInfo2();
            CellPtr cell_1 = mpCellPopulation->GetCellUsingLocationIndex(location_index_1);
            CellPtr cell_2 = mpCellPopulation->GetCellUsingLocationIndex(location_index_2);

            auto old_model_1 = static_cast<SrnCellModel*>(cell_1->GetSrnModel());
            std::vector<AbstractSrnModelPtr> parent_srn_edges = old_model_1->GetEdges();
            auto old_model_2 = static_cast<SrnCellModel*>(cell_2->GetSrnModel());

            RemapCellSrn(parent_srn_edges, old_model_1, pEdgeChange_1);
            RemapCellSrn(parent_srn_edges, old_model_2, pEdgeChange_2);
            parent_srn_edges.clear();
            break;
        }
        }
    }
    mpCellPopulation->rGetMesh().GetOperationRecorder()->ClearEdgeOperations();
}

template <unsigned DIM>
void VertexBasedPopulationSrn<DIM>::RemapCellSrn(std::vector<AbstractSrnModelPtr> parent_srn_edges,
                                                 SrnCellModel* pSrnCell,
                                                 EdgeRemapInfo* pEdgeChange)
{
    auto edge_mapping = pEdgeChange->GetEdgesMapping();
    std::vector<AbstractSrnModelPtr> new_edge_srn(edge_mapping.size());
    const std::vector<double> split_proportions = pEdgeChange->GetSplitProportions();
    const unsigned int n_edges = edge_mapping.size();
    std::vector<unsigned int> shrunk_edges;
<<<<<<< HEAD

    // Go through the edges, check its status and the index corresponding to the edge status before
    // rearrangement
=======
    // Go through the SRN model
>>>>>>> 121aca42
    for (unsigned i = 0; i < n_edges; i++)
    {
        //The remapIndex, if +ve refers to the SRN index of the oldModel, if -ve then it's a new edge
        const long int remapIndex = edge_mapping[i];

        //remapStatus can be the following:
        //0 - Direct remapping, the edge SRN of the oldModel can be transferred directly to the new model
        //1 - The edge is a split point between the dividing cells
        //2 - This is a new edge i.e. the dividing line in the middle of the old and new cells
        //3 - Edge below or above the edge that was deleted due to node merging
        //4 - Edge above was merged into this edge
        const unsigned int remapStatus = pEdgeChange->GetEdgesStatus()[i];
<<<<<<< HEAD

=======
>>>>>>> 121aca42
        if ((remapStatus == 0 || remapStatus == 1) && remapIndex < 0)
        {
            EXCEPTION("Remap index cannot be negative when it's a direct remap or an edge split");
        }
        switch(remapStatus)
        {
        // Edge SRN remains the same
        case 0:
            new_edge_srn[i] = boost::shared_ptr<AbstractSrnModel>(parent_srn_edges[remapIndex]->CreateSrnModel());
            break;
        case 1:
            //Edge split depends on the relative splitting node position because
            //currently we assume that edge concentrations are uniform on the edge
            new_edge_srn[i] = boost::shared_ptr<AbstractSrnModel>(parent_srn_edges[remapIndex]->CreateSrnModel());
            assert(split_proportions[i]>=0);
            new_edge_srn[i]->SplitEdgeSrn(split_proportions[i]);
            break;
        case 2:
            //The edge is new
            new_edge_srn[i] = boost::shared_ptr<AbstractSrnModel>(parent_srn_edges[0]->CreateSrnModel());
            break;
        case 3:
        {
            // If the edge above or below this edge was deleted
            new_edge_srn[i] = boost::shared_ptr<AbstractSrnModel>(parent_srn_edges[remapIndex]->CreateSrnModel());
            const bool isPrevEdge = pEdgeChange->GetEdgesStatus()[(i+1)%n_edges]==3;
            //Find the shrunk edge
            unsigned int shrunkEdge = 0;
            //If this edge is below the shrunk edge
            if (isPrevEdge)
            {
                shrunkEdge = (remapIndex+1)%(n_edges+1);
                shrunk_edges.push_back(shrunkEdge);
            }
            else
            {
                shrunkEdge = remapIndex-1;
                if (remapIndex==0)
                {
                    shrunkEdge = n_edges;
                }
            }
            new_edge_srn[i]->AddShrunkEdgeSrn(parent_srn_edges[shrunkEdge].get());
            break;
        }
        case 4:
        {
            // Add srns from the edge above to this edge
            new_edge_srn[i] = boost::shared_ptr<AbstractSrnModel>(parent_srn_edges[remapIndex]->CreateSrnModel());
            const unsigned int next_edge_index = (remapIndex+1)%(n_edges+1);
            new_edge_srn[i] -> AddMergedEdgeSrn(parent_srn_edges[next_edge_index].get());
            break;
        }
        }
        //Setting the new local edge index and the cell
        new_edge_srn[i]->SetEdgeLocalIndex(i);
        new_edge_srn[i]->SetCell(pSrnCell->GetCell());
        if (remapStatus == 2)
            new_edge_srn[i]->InitialiseDaughterCell();
    }
<<<<<<< HEAD

=======
>>>>>>> 121aca42
    //For the case when edge quantities are returned into interior when edge shrinks due to node merging
    boost::shared_ptr<AbstractSrnModel> interior_srn
    =boost::shared_ptr<AbstractSrnModel>(pSrnCell->GetInteriorSrn());
    if (interior_srn != nullptr)
    {
        for (unsigned int shrunkEdgeIndex:shrunk_edges)
        {
            interior_srn->AddShrunkEdgeToInterior(parent_srn_edges[shrunkEdgeIndex].get());
        }
    }

    pSrnCell->AddEdgeSrn(new_edge_srn);
<<<<<<< HEAD
    assert(n_edges == pSrnCell->GetNumEdgeSrn());
=======
    assert(n_edges ==pSrnCell->GetNumEdgeSrn());
>>>>>>> 121aca42
}

template class VertexBasedPopulationSrn<1>;
template class VertexBasedPopulationSrn<2>;
template class VertexBasedPopulationSrn<3>;

#include "SerializationExportWrapperForCpp.hpp"
EXPORT_TEMPLATE_CLASS_SAME_DIMS(VertexBasedPopulationSrn)<|MERGE_RESOLUTION|>--- conflicted
+++ resolved
@@ -56,10 +56,7 @@
     // Get recorded edge operations
     std::vector<EdgeOperation*> edge_operations
     = mpCellPopulation->rGetMesh().GetOperationRecorder()->GetEdgeOperations();
-<<<<<<< HEAD
-
-=======
->>>>>>> 121aca42
+
     for (auto operation:edge_operations)
     {
         // An operation with deleted element may be recorded,
@@ -77,11 +74,8 @@
             const unsigned int stored_index = operation->GetElementIndex();
             unsigned int location_index = stored_index;
 
-<<<<<<< HEAD
             // If operation is recorded before element indices are changed. For example, if the operations recorded
             // during T2 swap
-=======
->>>>>>> 121aca42
             if (operation->IsElementIndexRemapped())
             {
                 // If the element is deleted, then ignore this operation
@@ -133,13 +127,10 @@
     const std::vector<double> split_proportions = pEdgeChange->GetSplitProportions();
     const unsigned int n_edges = edge_mapping.size();
     std::vector<unsigned int> shrunk_edges;
-<<<<<<< HEAD
-
+  
     // Go through the edges, check its status and the index corresponding to the edge status before
     // rearrangement
-=======
     // Go through the SRN model
->>>>>>> 121aca42
     for (unsigned i = 0; i < n_edges; i++)
     {
         //The remapIndex, if +ve refers to the SRN index of the oldModel, if -ve then it's a new edge
@@ -152,10 +143,7 @@
         //3 - Edge below or above the edge that was deleted due to node merging
         //4 - Edge above was merged into this edge
         const unsigned int remapStatus = pEdgeChange->GetEdgesStatus()[i];
-<<<<<<< HEAD
-
-=======
->>>>>>> 121aca42
+      
         if ((remapStatus == 0 || remapStatus == 1) && remapIndex < 0)
         {
             EXCEPTION("Remap index cannot be negative when it's a direct remap or an edge split");
@@ -216,10 +204,7 @@
         if (remapStatus == 2)
             new_edge_srn[i]->InitialiseDaughterCell();
     }
-<<<<<<< HEAD
-
-=======
->>>>>>> 121aca42
+  
     //For the case when edge quantities are returned into interior when edge shrinks due to node merging
     boost::shared_ptr<AbstractSrnModel> interior_srn
     =boost::shared_ptr<AbstractSrnModel>(pSrnCell->GetInteriorSrn());
@@ -232,11 +217,8 @@
     }
 
     pSrnCell->AddEdgeSrn(new_edge_srn);
-<<<<<<< HEAD
     assert(n_edges == pSrnCell->GetNumEdgeSrn());
-=======
     assert(n_edges ==pSrnCell->GetNumEdgeSrn());
->>>>>>> 121aca42
 }
 
 template class VertexBasedPopulationSrn<1>;
