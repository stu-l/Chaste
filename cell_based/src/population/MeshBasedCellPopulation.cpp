--- conflicted
+++ resolved
@@ -847,17 +847,10 @@
 template<unsigned ELEMENT_DIM, unsigned SPACE_DIM>
 void MeshBasedCellPopulation<ELEMENT_DIM,SPACE_DIM>::WriteDataToVisualizerSetupFile(out_stream& pVizSetupFile)
 {
-<<<<<<< HEAD
 //    if ( dynamic_cast<Cylindrical2dMesh*>(&(this->mrMesh)))
 //    {
 //        *pVizSetupFile << "MeshWidth\t" << this->GetWidth(0) << "\n";
 //    }
-=======
-    if (bool(dynamic_cast<Cylindrical2dMesh*>(&(this->mrMesh))))
-    {
-        *pVizSetupFile << "MeshWidth\t" << this->GetWidth(0) << "\n";
-    }
->>>>>>> 7695df90
 }
 
 //////////////////////////////////////////////////////////////////////////////
