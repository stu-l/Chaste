--- conflicted
+++ resolved
@@ -809,17 +809,10 @@
 template<unsigned DIM>
 void VertexBasedCellPopulation<DIM>::WriteDataToVisualizerSetupFile(out_stream& pVizSetupFile)
 {
-<<<<<<< HEAD
 //    if (dynamic_cast<Cylindrical2dVertexMesh*>(&(this->mrMesh)))
 //    {
 //        *pVizSetupFile << "MeshWidth\t" << this->GetWidth(0) << "\n";
 //    }
-=======
-    if (bool(dynamic_cast<Cylindrical2dVertexMesh*>(&(this->mrMesh))))
-    {
-        *pVizSetupFile << "MeshWidth\t" << this->GetWidth(0) << "\n";
-    }
->>>>>>> 7695df90
 }
 
 template<unsigned DIM>
