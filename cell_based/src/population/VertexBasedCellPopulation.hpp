/*

Copyright (c) 2005-2023, University of Oxford.
All rights reserved.

University of Oxford means the Chancellor, Masters and Scholars of the
University of Oxford, having an administrative office at Wellington
Square, Oxford OX1 2JD, UK.

This file is part of Chaste.

Redistribution and use in source and binary forms, with or without
modification, are permitted provided that the following conditions are met:
 * Redistributions of source code must retain the above copyright notice,
   this list of conditions and the following disclaimer.
 * Redistributions in binary form must reproduce the above copyright notice,
   this list of conditions and the following disclaimer in the documentation
   and/or other materials provided with the distribution.
 * Neither the name of the University of Oxford nor the names of its
   contributors may be used to endorse or promote products derived from this
   software without specific prior written permission.

THIS SOFTWARE IS PROVIDED BY THE COPYRIGHT HOLDERS AND CONTRIBUTORS "AS IS"
AND ANY EXPRESS OR IMPLIED WARRANTIES, INCLUDING, BUT NOT LIMITED TO, THE
IMPLIED WARRANTIES OF MERCHANTABILITY AND FITNESS FOR A PARTICULAR PURPOSE
ARE DISCLAIMED. IN NO EVENT SHALL THE COPYRIGHT HOLDER OR CONTRIBUTORS BE
LIABLE FOR ANY DIRECT, INDIRECT, INCIDENTAL, SPECIAL, EXEMPLARY, OR
CONSEQUENTIAL DAMAGES (INCLUDING, BUT NOT LIMITED TO, PROCUREMENT OF SUBSTITUTE
GOODS OR SERVICES; LOSS OF USE, DATA, OR PROFITS; OR BUSINESS INTERRUPTION)
HOWEVER CAUSED AND ON ANY THEORY OF LIABILITY, WHETHER IN CONTRACT, STRICT
LIABILITY, OR TORT (INCLUDING NEGLIGENCE OR OTHERWISE) ARISING IN ANY WAY OUT
OF THE USE OF THIS SOFTWARE, EVEN IF ADVISED OF THE POSSIBILITY OF SUCH DAMAGE.

*/

#ifndef VERTEXBASEDCELLPOPULATION_HPP_
#define VERTEXBASEDCELLPOPULATION_HPP_

#include "AbstractOffLatticeCellPopulation.hpp"
#include "MutableVertexMesh.hpp"
#include "TrapezoidEdgeVertexMeshWriter.hpp"
#include "VertexBasedPopulationSrn.hpp"

#include "ChasteSerialization.hpp"
#include <boost/serialization/base_object.hpp>
#include <boost/serialization/set.hpp>
#include <boost/serialization/vector.hpp>

template<unsigned DIM>
class AbstractVertexBasedDivisionRule; // Forward declaration to prevent circular include chain
template<unsigned DIM>
class VertexBasedPopulationSrn;

/**
 * A facade class encapsulating a vertex-based cell population.
 *
 * Contains a group of cells and maintains the associations
 * between CellPtrs and elements in the MutableVertexMesh.
 *
 */
template<unsigned DIM>
class VertexBasedCellPopulation : public AbstractOffLatticeCellPopulation<DIM>
{
private:

    /**
     * This test uses the private constructor to simplify testing.
     */
    friend class TestVertexBasedDivisionRules;
    friend class TestVertexBasedCellPopulation;
    friend class TestMutableVertexMeshOperationsWithPopulationSrn;

    /**
     * Whether to delete the mesh when we are destroyed.
     * Needed if this cell population has been de-serialized.
     */
    bool mDeleteMesh;

    /**
     * A static cast of the AbstractMesh from AbstractCellPopulation
     * for use in this class
     */
    MutableVertexMesh<DIM, DIM>* mpMutableVertexMesh;

    /** Whether to output the locations of T1 swaps and T3 swaps to files. Defaults to true. */
    bool mOutputCellRearrangementLocations;

    /** A pointer to a division rule that is used to generate the axis when dividing cells.
     * This is a specialisation for Vertex models. */
    boost::shared_ptr<AbstractVertexBasedDivisionRule<DIM> > mpVertexBasedDivisionRule;

    /**
     * Locations of T2 swaps (the centre of the removed triangle), stored so they can be accessed and output by the cell killer and
     * population writer classes. The locations are stored until they are cleared by ClearLocationsAndCellIdsOfT2Swaps().
     */
    std::vector< c_vector<double, DIM> > mLocationsOfT2Swaps;

    /**
     * The Ids of cells that have undergone T2 swaps, stored so they can be accessed and output by the cell killer and population
     * writer classes. The Ids are stored until they are cleared by ClearLocationsAndCellIdsOfT2Swaps().
     */
    std::vector< unsigned > mCellIdsOfT2Swaps;

    /**
     * Whether to restrict the vertex movement if vertex displacement is larger than
     * the cell rearrangement threshold.
     */
    bool mRestrictVertexMovement;

    /**
     * Whether to throw StepSizeExceptions, which defaults to true but is made false after the first StepSizeException
     * is thrown. In vertex based cell populations a StepSizeException is not considered terminal, so there is no need
     * to throw more than one (as the numerical method uses WARN_ONCE_ONLY).
     */
     bool mThrowStepSizeException = true;

     /**
      * SRN remapping helper class
      */
     VertexBasedPopulationSrn<DIM> mPopulationSrn;

     /**
      * Whether to write cell vtk results. True by default
      */
     bool mWriteCellVtkResults = true;

     /**
      * Whether to write edge vtk results. True by default
      */
     bool mWriteEdgeVtkResults = true;

    /**
     * Overridden WriteVtkResultsToFile() method. If the first cell uses the SrnCellModel,
     * the WriteCellEdgeVtkResultsToFile() is used which outputs an edge-based representation of the cell,
     * otherwise WriteCellVtkResultsToFile() is used to represent entire cells.
     * @param rDirectory  pathname of the output directory, relative to where Chaste output is stored
     */
    virtual void WriteVtkResultsToFile(const std::string& rDirectory);

    /**
     * Writes a representation of cells to file.
     * @param rDirectory
     */
    virtual void WriteCellVtkResultsToFile(const std::string& rDirectory);

    /**
     * Writes an edge-based representation of the cells to file.
     * Each cell is divided into a number of triangles equaling the number of edges.
     *
     * Cell ID property is added by default so individual cells can still be differentiated.
     * @param rDirectory
     */
    virtual void WriteCellEdgeVtkResultsToFile(const std::string& rDirectory);

    friend class boost::serialization::access;
    /**
     * Serialize the object and its member variables.
     *
     * Note that serialization of the mesh and cells is handled by load/save_construct_data.
     *
     * Note also that member data related to writers is not saved - output must
     * be set up again by the caller after a restart.
     *
     * @param archive the archive
     * @param version the current version of this class
     */
    template<class Archive>
    void serialize(Archive & archive, const unsigned int version)
    {
        archive & boost::serialization::base_object<AbstractOffLatticeCellPopulation<DIM> >(*this);
        archive & mOutputCellRearrangementLocations;
        archive & mpVertexBasedDivisionRule;
        archive & mRestrictVertexMovement;
    }

    /**
     * Check the consistency of internal data structures.
     * Each VertexElement must have a CellPtr associated with it.
     */
    void Validate();

public:

    /**
     * Create a new cell population facade from a mesh and collection of cells.
     *
     * There must be precisely one CellPtr for each VertexElement in
     * the mesh.
     *
     * @param rMesh reference to a
     * @param rCells reference to a vector of CellPtrs
     * @param deleteMesh set to true if you want the cell population to free the mesh memory on destruction
     * @param validate whether to validate the cell population when it is created (defaults to true)
     * @param locationIndices an optional vector of location indices that correspond to real cells
     */
    VertexBasedCellPopulation(MutableVertexMesh<DIM, DIM>& rMesh,
                              std::vector<CellPtr>& rCells,
                              bool deleteMesh=false,
                              bool validate=true,
                              const std::vector<unsigned> locationIndices=std::vector<unsigned>());

    /**
     * Constructor for use by boost serialization ONLY!
     *
     * @param rMesh a vertex mesh.
<<<<<<< HEAD
     * @param rPopSrn a population SRN.
=======
     * @param rPopSrn reference to SRN remapping helper class
>>>>>>> ed37755c
     */
    VertexBasedCellPopulation(MutableVertexMesh<DIM, DIM>& rMesh,
                              VertexBasedPopulationSrn<DIM>& rPopSrn);

    /**
     * Destructor, which frees any memory allocated by the constructor.
     */
    virtual ~VertexBasedCellPopulation();

    /**
     * Overridden GetDampingConstant() method.
     *
     * @param nodeIndex the global index of this node
     * @return the average damping constant of the cells surrounding the node.
     */
    double GetDampingConstant(unsigned nodeIndex);

    /**
     * @return reference to  mrMesh.
     */
    MutableVertexMesh<DIM, DIM>& rGetMesh();

    /**
     * @return const reference to mrMesh (used in archiving).
     */
    const MutableVertexMesh<DIM, DIM>& rGetMesh() const;

    /**
     * Get a particular VertexElement.
     *
     * @param elementIndex the global index of the VertexElement
     *
     * @return a pointer to the VertexElement.
     */
    VertexElement<DIM, DIM>* GetElement(unsigned elementIndex);

    /**
     * @return the number of VertexElements in the cell population.
     */
    unsigned GetNumElements();

    /**
     * Overridden GetNumNodes() method.
     *
     * @return the number of nodes in the cell population.
     */
    unsigned GetNumNodes();

    /**
     * Overridden GetLocationOfCellCentre() method.
     *
     * Find the centre of mass of a given cell (assuming uniform density).
     * Note that, as there is no guarantee of convexity, this may lie
     * outside the VertexElement corresponding to the cell.
     *
     * @param pCell a cell in the population
     *
     * @return the location of the centre of mass of the element corresponding to this cell.
     */
    c_vector<double, DIM> GetLocationOfCellCentre(CellPtr pCell);

    /**
     * Overridden GetNode() method.
     *
     * @param index global index of the specified node
     *
     * @return a pointer to the node.
     */
    Node<DIM>* GetNode(unsigned index);

    /**
     * Overridden GetNeighbouringLocationIndices() method.
     * Given a cell, returns the set of location indices corresponding to 
     * neighbouring cells.
     *
     * @param pCell a cell
     * 
     * @return the set of neighbouring location indices.
     */
    std::set<unsigned> GetNeighbouringLocationIndices(CellPtr pCell);

    /**
     * Overridden GetNeighbouringEdgeIndices() method.
     * Gets the local edge index of the neighbouring element and the element 
     * index.
     * 
     * @param pCell  Cell pointer
     * @param edgeLocalIndex Local edge index
     * 
     * @return set of pairs consisting of element index neighbouring pCell and local edge index
     */
    std::set<std::pair<unsigned, unsigned>> GetNeighbouringEdgeIndices(CellPtr pCell, unsigned edgeLocalIndex);

    /**
     * Overridden AddNode() method.
     *
     * Add a new node to the cell population.
     *
     * @param pNewNode pointer to the new node
     * @return global index of new node in cell population
     */
    unsigned AddNode(Node<DIM>* pNewNode);

    /**
     * Checks whether a given node displacement violates the movement threshold
     * for this population. If so, a stepSizeException is generated that contains
     * a warning/error message and a suggested smaller dt that should avoid the problem.
     *
     * @param nodeIndex Index of the node in question (allows us to check whether this is a ghost or particle)
     * @param rDisplacement Movement vector of the node at this time step
     * @param dt Current time step size
     */
    virtual void CheckForStepSizeException(unsigned nodeIndex, c_vector<double,DIM>& rDisplacement, double dt);

    /**
     * Overridden SetNode() method.
     *
     * Move the node with a given index to a new point in space.
     *
     * @param index the index of the node to be moved
     * @param rNewLocation the new target location of the node
     */
    void SetNode(unsigned index, ChastePoint<DIM>& rNewLocation);

    /**
     * Get a pointer to the element corresponding to a given CellPtr.
     *
     * @param pCell the cell
     *
     * @return pointer to the element.
     */
    VertexElement<DIM, DIM>* GetElementCorrespondingToCell(CellPtr pCell);

    /**
     * Overridden AddCell() method.
     *
     * Add a new cell to the cell population.
     *
     * @param pNewCell  the cell to add
     * @param pParentCell pointer to a parent cell (if required)
     * @return address of cell as it appears in the cell list (internal of this method uses a copy constructor along the way)
     */
    CellPtr AddCell(CellPtr pNewCell, CellPtr pParentCell=CellPtr());

    /**
     * Remove all cells labelled as dead.
     *
     * Note that after calling this method the cell population will be in an inconsistent state until
     * the equivalent of a 'remesh' is performed! So don't try iterating over cells or anything
     * like that.
     *
     * @return number of cells removed
     */
    unsigned RemoveDeadCells();

    /**
     * Overridden IsCellAssociatedWithADeletedLocation() method.
     *
     * @param pCell the cell
     * @return whether a given cell is associated with a deleted element.
     */
    bool IsCellAssociatedWithADeletedLocation(CellPtr pCell);

    /**
     * Remove the VertexElements which have been marked as deleted, perform
     * any cell rearrangements if required, and update the correspondence
     * with CellPtrs.
     *
     * @param hasHadBirthsOrDeaths - a bool saying whether cell population has had Births Or Deaths
     * not needed in this cell population class
     */
    void Update(bool hasHadBirthsOrDeaths=true);

    /**
     * Overridden OpenWritersFiles() method.
     *
     * Open all files in mCellPopulationWriters and mCellWriters for writing (not appending).
     *
     * @param rOutputFileHandler handler for the directory in which to open this file.
    */
    virtual void OpenWritersFiles(OutputFileHandler& rOutputFileHandler);

    /**
     * A virtual method to accept a cell population writer so it can
     * write data from this object to file.
     *
     * @param pPopulationWriter the population writer.
     */
    virtual void AcceptPopulationWriter(boost::shared_ptr<AbstractCellPopulationWriter<DIM, DIM> > pPopulationWriter);

    /**
     * A virtual method to accept a cell population count writer so it can
     * write data from this object to file.
     *
     * @param pPopulationCountWriter the population count writer.
     */
    virtual void AcceptPopulationCountWriter(boost::shared_ptr<AbstractCellPopulationCountWriter<DIM, DIM> > pPopulationCountWriter);

    /**
     * A virtual method to accept a cell population event writer so it can
     * write data from this object to file.
     *
     * @param pPopulationEventWriter the population event writer.
     */
    virtual void AcceptPopulationEventWriter(boost::shared_ptr<AbstractCellPopulationEventWriter<DIM, DIM> > pPopulationEventWriter);

    /**
     * A virtual method to accept a cell writer so it can
     * write data from this object to file.
     *
     * @param pCellWriter the population writer.
     * @param pCell the cell whose data are being written.
     */
    virtual void AcceptCellWriter(boost::shared_ptr<AbstractCellWriter<DIM, DIM> > pCellWriter, CellPtr pCell);

    /**
     * Get the "rosette rank" of a cell.
     *
     * This is defined as the maximum number of cells shared by any node in the cell's corresponding element.
     *
     * @param pCell boost shared pointer to a cell
     * @return rosette rank via associated mesh element
     */
    unsigned GetRosetteRankOfCell(CellPtr pCell);

    /**
     * Overridden GetVolumeOfCell() method.
     *
     * @param pCell boost shared pointer to a cell
     * @return volume via associated mesh element
     */
    double GetVolumeOfCell(CellPtr pCell);

    /**
     * Return all locations of T2 swaps since the last sampling time step.
     *
     * @return mLocationsOfT2Swaps
     */
    std::vector< c_vector< double, DIM > > GetLocationsOfT2Swaps();

     /**
     * Return all IDs of cells undergoing T2 swaps since the last sampling time step.
     *
     * @return mLocationsOfT2Swaps
     */
    std::vector< unsigned > GetCellIdsOfT2Swaps();

    /**
     * Add location of T2 Swap.
     *
     * @param locationOfT2Swap  Location of the T2 swap
     */
    void AddLocationOfT2Swap(c_vector< double, DIM> locationOfT2Swap);

    /**
     * Add ID of T2 Swap.
     *
     * @param idOfT2Swap ID of the cell undergoing a T2 swap
     */
    void AddCellIdOfT2Swap(unsigned idOfT2Swap);

    /**
     * Clear the locations and IDs of cells undergoing T2 Swaps.
     */
    void ClearLocationsAndCellIdsOfT2Swaps();

    /**
     * @return mOutputCellRearrangementLocations
     */
    bool GetOutputCellRearrangementLocations();

    /**
     * Set mOutputCellRearrangementLocations.
     *
     * @param outputCellRearrangementLocations the new value of mOutputCellRearrangementLocations
     */
    void SetOutputCellRearrangementLocations(bool outputCellRearrangementLocations);

    /**
     * Overridden OutputCellPopulationParameters() method.
     *
     * @param rParamsFile the file stream to which the parameters are output
     */
    void OutputCellPopulationParameters(out_stream& rParamsFile);

    /**
     * Overridden GetWidth() method.
     *
     * Calculate the 'width' of any dimension of the cell population by calling
     * GetWidth() on the mesh.
     *
     * @param rDimension a dimension (0,1 or 2)
     * @return The maximum distance between any nodes in this dimension.
     */
    double GetWidth(const unsigned& rDimension);

    /**
     * Overridden GetNeighbouringNodeIndices() method.
     *
     * @param index the node index
     * @return the set of neighbouring node indices.
     */
    std::set<unsigned> GetNeighbouringNodeIndices(unsigned index);

    /**
     * Overridden GetTetrahedralMeshForPdeModifier() method.
     *
     * @return a pointer to a tetrahedral mesh using the nodes in the VertexMesh
     * as well as an additional node at the centre of each VertexElement.
     * At present, this method only works in 2D.
     *
     * This method is called by AbstractGrowingDomainPdeModifier.
     */
    virtual TetrahedralMesh<DIM, DIM>* GetTetrahedralMeshForPdeModifier();

    /**
     * Overridden IsPdeNodeAssociatedWithNonApoptoticCell() method.
     *
     * @param pdeNodeIndex inedx of a node in a tetrahedral mesh for use with a PDE modifier
     *
     * @return if a node, specified by its index in a tetrahedral mesh for use
     *         with a PDE modifier, is associated with a non-apoptotic cell.
     * This method can be called by PDE classes.
     */
    virtual bool IsPdeNodeAssociatedWithNonApoptoticCell(unsigned pdeNodeIndex);

    /**
     * Overridden GetCellDataItemAtPdeNode() method.
     *
     * @param pdeNodeIndex index of a node in a tetrahedral mesh for use
     *         with a PDE modifier
     * @param rVariableName the name of the cell data item to get
     * @param dirichletBoundaryConditionApplies where a Dirichlet boundary condition is used
     *        (optional; defaults to false)
     * @param dirichletBoundaryValue the value of the Dirichlet boundary condition, if used
     *        (optional; defaults to 0.0)
     *
     * @return the value of a CellData item (interpolated if necessary) at a node,
     *         specified by its index in a tetrahedral mesh for use with a PDE modifier.
     * This method can be called by PDE modifier classes.
     */
    virtual double GetCellDataItemAtPdeNode(unsigned pdeNodeIndex,
                                            std::string& rVariableName,
                                            bool dirichletBoundaryConditionApplies=false,
                                            double dirichletBoundaryValue=0.0);

    /**
     * @return The Vertex division rule that is currently being used.
     */
    boost::shared_ptr<AbstractVertexBasedDivisionRule<DIM> > GetVertexBasedDivisionRule();

    /**
     * Set the division rule for this population.
     *
     * @param pVertexBasedDivisionRule  pointer to the new division rule
     */
    void SetVertexBasedDivisionRule(boost::shared_ptr<AbstractVertexBasedDivisionRule<DIM> > pVertexBasedDivisionRule);

    /**
     * Overridden GetDefaultTimeStep() method.
     *
     * @return a default value for the time step to use
     * when simulating the cell population.
     *
     * A hard-coded value of 0.002 is returned. However, note that the time
     * step can be reset by calling SetDt() on the simulation object used to
     * simulate the cell population.
     */
    virtual double GetDefaultTimeStep();

    /**
     * Overridden WriteDataToVisualizerSetupFile() method.
     * Write any data necessary to a visualization setup file.
     * Used by AbstractCellBasedSimulation::WriteVisualizerSetupFile().
     *
     * @param pVizSetupFile a visualization setup file
     */
    virtual void WriteDataToVisualizerSetupFile(out_stream& pVizSetupFile);

    /**
     * Overridden SimulationSetupHook() method.
     *
     * Hook method to add a T2SwapCellKiller to a simulation object, which is always
     * required in the case of a VertexBasedCellPopulation. This functionality avoids
     * the need for static or dynamic casts to specific cell population types within
     * simulation methods.
     *
     * Note: In order to inhibit T2 swaps, the user needs to set the threshold for T2
     * swaps in the MutableVertexMesh object mrMesh to 0, using the SetT2Threshold() method.
     *
     * @param pSimulation pointer to a cell-based simulation object
     */
    virtual void SimulationSetupHook(AbstractCellBasedSimulation<DIM, DIM>* pSimulation);

    /**
     * Get the value of the mRestrictVertexMovement boolean.
     *
     * @return True if vertex movement is restricted at each timestep.
     */
    bool GetRestrictVertexMovementBoolean();

    /**
     * Set the value of the mRestrictVertexMovement boolean.
     *
     * @param restrictVertexMovement whether to restrict vertex movement in this simulation.
     */
    void SetRestrictVertexMovementBoolean(bool restrictVertexMovement);

    /**
     * Get VertexBasedPopulationSrn object. Used e.g. in TestMutableVertexMeshRemeshWithPopulationSrn.
     * @return reference to mPopulationSrn
     */
    VertexBasedPopulationSrn<DIM>& rGetVertexBasedPopulationSrn();

    /**
     * @return const reference to mPopulationSrn (used in archiving).
     */
    const VertexBasedPopulationSrn<DIM>& rGetVertexBasedPopulationSrn() const;

    /**
     * Set whether to write cell vtk results
     * @param new_val whether to write cell vtk
     */
    void SetWriteCellVtkResults(const bool new_val);

    /**
     * Set whether to write cell vtk results
     * @param new_val whether to write cell vtk
     */
    void SetWriteEdgeVtkResults(const bool new_val);
};

#include "SerializationExportWrapper.hpp"
EXPORT_TEMPLATE_CLASS_SAME_DIMS(VertexBasedCellPopulation)

namespace boost
{
namespace serialization
{
/**
 * Serialize information required to construct a VertexBasedCellPopulation.
 */
template<class Archive, unsigned DIM>
inline void save_construct_data(
    Archive & ar, const VertexBasedCellPopulation<DIM> * t, const unsigned int file_version)
{
    // Save data required to construct instance
    const MutableVertexMesh<DIM,DIM>* p_mesh = &(t->rGetMesh());
    ar & p_mesh;

    const VertexBasedPopulationSrn<DIM>& pop_srn = t->rGetVertexBasedPopulationSrn();
    ar & pop_srn;
}

/**
 * De-serialize constructor parameters and initialise a VertexBasedCellPopulation.
 * Loads the mesh from separate files.
 */
template<class Archive, unsigned DIM>
inline void load_construct_data(
    Archive & ar, VertexBasedCellPopulation<DIM> * t, const unsigned int file_version)
{
    // Retrieve data from archive required to construct new instance
    MutableVertexMesh<DIM,DIM>* p_mesh;
    ar >> p_mesh;

    VertexBasedPopulationSrn<DIM> pop_srn;
    ar & pop_srn;
    // Invoke inplace constructor to initialise instance
    ::new(t)VertexBasedCellPopulation<DIM>(*p_mesh, pop_srn);
}
}
} // namespace ...

#endif /*VERTEXBASEDCELLPOPULATION_HPP_*/
<|MERGE_RESOLUTION|>--- conflicted
+++ resolved
@@ -203,11 +203,7 @@
      * Constructor for use by boost serialization ONLY!
      *
      * @param rMesh a vertex mesh.
-<<<<<<< HEAD
-     * @param rPopSrn a population SRN.
-=======
-     * @param rPopSrn reference to SRN remapping helper class
->>>>>>> ed37755c
+     * @param rPopSrn a population SRN remapping helper class
      */
     VertexBasedCellPopulation(MutableVertexMesh<DIM, DIM>& rMesh,
                               VertexBasedPopulationSrn<DIM>& rPopSrn);
