--- conflicted
+++ resolved
@@ -35,11 +35,8 @@
 
 #include "ImmersedBoundarySimulationModifier.hpp"
 #include "FluidSource.hpp"
-<<<<<<< HEAD
+#include "RandomNumberGenerator.hpp"
 //#include <fstream>  // Used to output pressure drop
-=======
-#include "RandomNumberGenerator.hpp"
->>>>>>> e82f662d
 
 template<unsigned DIM>
 ImmersedBoundarySimulationModifier<DIM>::ImmersedBoundarySimulationModifier()
@@ -706,7 +703,42 @@
     return mReynoldsNumber;
 }
 
-<<<<<<< HEAD
+template <unsigned DIM>
+bool ImmersedBoundarySimulationModifier<DIM>::GetAdditiveNormalNoise() const
+{
+    return mAdditiveNormalNoise;
+}
+
+template <unsigned DIM>
+void ImmersedBoundarySimulationModifier<DIM>::SetAdditiveNormalNoise(bool additiveNormalNoise)
+{
+    mAdditiveNormalNoise = additiveNormalNoise;
+}
+
+template <unsigned DIM>
+double ImmersedBoundarySimulationModifier<DIM>::GetNormalNoiseMean() const
+{
+    return mNormalNoiseMean;
+}
+
+template <unsigned DIM>
+void ImmersedBoundarySimulationModifier<DIM>::SetNormalNoiseMean(double normalNoiseMean)
+{
+    mNormalNoiseMean = normalNoiseMean;
+}
+
+template <unsigned DIM>
+double ImmersedBoundarySimulationModifier<DIM>::GetNormalNoiseStdDev() const
+{
+    return mNormalNoiseStdDev;
+}
+
+template <unsigned DIM>
+void ImmersedBoundarySimulationModifier<DIM>::SetNormalNoiseStdDev(double normalNoiseStdDev)
+{
+    mNormalNoiseStdDev = normalNoiseStdDev;
+}
+
 template<unsigned DIM>
 void ImmersedBoundarySimulationModifier<DIM>::AddCorrectionTerm(bool value)
 {
@@ -779,42 +811,6 @@
 //    ofstream dat_file("/home/bartmanski/Downloads/pressure_change.dat", fstream::app);
 //    dat_file << mDeltaPx << " " << mDeltaPy << std::endl;
 //    dat_file.close();
-=======
-template <unsigned DIM>
-bool ImmersedBoundarySimulationModifier<DIM>::GetAdditiveNormalNoise() const
-{
-    return mAdditiveNormalNoise;
-}
-
-template <unsigned DIM>
-void ImmersedBoundarySimulationModifier<DIM>::SetAdditiveNormalNoise(bool additiveNormalNoise)
-{
-    mAdditiveNormalNoise = additiveNormalNoise;
-}
-
-template <unsigned DIM>
-double ImmersedBoundarySimulationModifier<DIM>::GetNormalNoiseMean() const
-{
-    return mNormalNoiseMean;
-}
-
-template <unsigned DIM>
-void ImmersedBoundarySimulationModifier<DIM>::SetNormalNoiseMean(double normalNoiseMean)
-{
-    mNormalNoiseMean = normalNoiseMean;
-}
-
-template <unsigned DIM>
-double ImmersedBoundarySimulationModifier<DIM>::GetNormalNoiseStdDev() const
-{
-    return mNormalNoiseStdDev;
-}
-
-template <unsigned DIM>
-void ImmersedBoundarySimulationModifier<DIM>::SetNormalNoiseStdDev(double normalNoiseStdDev)
-{
-    mNormalNoiseStdDev = normalNoiseStdDev;
->>>>>>> e82f662d
 }
 
 // Explicit instantiation
