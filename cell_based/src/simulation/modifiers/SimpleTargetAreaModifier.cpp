--- conflicted
+++ resolved
@@ -55,26 +55,6 @@
     // Get target area A of a healthy cell in S, G2 or M phase
     double cell_target_area = this->mReferenceTargetArea;
 
-<<<<<<< HEAD
-	double growth_duration = mGrowthDuration;
-	if (growth_duration == DOUBLE_UNSET)
-	{
-		if (dynamic_cast<AbstractPhaseBasedCellCycleModel*>(pCell->GetCellCycleModel()) == nullptr)
-		{
-			EXCEPTION("If SetGrowthDuration() has not been called, a subclass of AbstractPhaseBasedCellCycleModel must be used");
-		}
-	    AbstractPhaseBasedCellCycleModel* p_model = static_cast<AbstractPhaseBasedCellCycleModel*>(pCell->GetCellCycleModel());
-
-	    growth_duration = p_model->GetG1Duration();
-
-	    // If the cell is differentiated then its G1 duration is infinite
-	    if (growth_duration == DBL_MAX)
-	    {
-	        // This is just for fixed cell-cycle models, need to work out how to find the g1 duration
-	    	growth_duration = p_model->GetTransitCellG1Duration();
-	    }
-	}
-=======
     double growth_duration = mGrowthDuration;
     if (growth_duration == DOUBLE_UNSET)
     {
@@ -93,7 +73,6 @@
             growth_duration = p_model->GetTransitCellG1Duration();
         }
     }
->>>>>>> 28cd5abf
 
     if (pCell->HasCellProperty<ApoptoticCellProperty>())
     {
