/*

Copyright (c) 2005-2016, University of Oxford.
All rights reserved.

University of Oxford means the Chancellor, Masters and Scholars of the
University of Oxford, having an administrative office at Wellington
Square, Oxford OX1 2JD, UK.

This file is part of Chaste.

Redistribution and use in source and binary forms, with or without
modification, are permitted provided that the following conditions are met:
 * Redistributions of source code must retain the above copyright notice,
   this list of conditions and the following disclaimer.
 * Redistributions in binary form must reproduce the above copyright notice,
   this list of conditions and the following disclaimer in the documentation
   and/or other materials provided with the distribution.
 * Neither the name of the University of Oxford nor the names of its
   contributors may be used to endorse or promote products derived from this
   software without specific prior written permission.

THIS SOFTWARE IS PROVIDED BY THE COPYRIGHT HOLDERS AND CONTRIBUTORS "AS IS"
AND ANY EXPRESS OR IMPLIED WARRANTIES, INCLUDING, BUT NOT LIMITED TO, THE
IMPLIED WARRANTIES OF MERCHANTABILITY AND FITNESS FOR A PARTICULAR PURPOSE
ARE DISCLAIMED. IN NO EVENT SHALL THE COPYRIGHT HOLDER OR CONTRIBUTORS BE
LIABLE FOR ANY DIRECT, INDIRECT, INCIDENTAL, SPECIAL, EXEMPLARY, OR
CONSEQUENTIAL DAMAGES (INCLUDING, BUT NOT LIMITED TO, PROCUREMENT OF SUBSTITUTE
GOODS OR SERVICES; LOSS OF USE, DATA, OR PROFITS; OR BUSINESS INTERRUPTION)
HOWEVER CAUSED AND ON ANY THEORY OF LIABILITY, WHETHER IN CONTRACT, STRICT
LIABILITY, OR TORT (INCLUDING NEGLIGENCE OR OTHERWISE) ARISING IN ANY WAY OUT
OF THE USE OF THIS SOFTWARE, EVEN IF ADVISED OF THE POSSIBILITY OF SUCH DAMAGE.

*/

#include "SimpleTargetAreaModifier.hpp"
#include "AbstractPhaseBasedCellCycleModel.hpp"
#include "SimulationTime.hpp"
#include "ApoptoticCellProperty.hpp"

template<unsigned DIM>
SimpleTargetAreaModifier<DIM>::SimpleTargetAreaModifier()
    : AbstractTargetAreaModifier<DIM>(),
      mGrowthDuration(DOUBLE_UNSET)
{
}

template<unsigned DIM>
SimpleTargetAreaModifier<DIM>::~SimpleTargetAreaModifier()
{
}

template<unsigned DIM>
void SimpleTargetAreaModifier<DIM>::UpdateTargetAreaOfCell(CellPtr pCell)
{
    // Get target area A of a healthy cell in S, G2 or M phase
    double cell_target_area = this->mReferenceTargetArea;

<<<<<<< HEAD
    if (dynamic_cast<AbstractPhaseBasedCellCycleModel*>(pCell->GetCellCycleModel()) == nullptr)
    {
        EXCEPTION("SimpleTargetAreaModifier is to be used with a AbstractPhaseBasedCellCycleModel only");
    }

    AbstractPhaseBasedCellCycleModel* p_model = static_cast<AbstractPhaseBasedCellCycleModel*>(pCell->GetCellCycleModel());

    double g1_duration = p_model->GetG1Duration();

    // If the cell is differentiated then its G1 duration is infinite
    if (g1_duration == DBL_MAX) // don't use magic number, compare to DBL_MAX
    {
        // This is just for fixed cell-cycle models, need to work out how to find the g1 duration
        g1_duration = p_model->GetTransitCellG1Duration();
    }
=======
	double growth_duration = mGrowthDuration;
	if (growth_duration == DOUBLE_UNSET)
	{
		if (dynamic_cast<AbstractPhaseBasedCellCycleModel*>(pCell->GetCellCycleModel()) == NULL)
		{
			EXCEPTION("If SetGrowthDuration() has not been called, a subclass of AbstractPhaseBasedCellCycleModel must be used");
		}
	    AbstractPhaseBasedCellCycleModel* p_model = static_cast<AbstractPhaseBasedCellCycleModel*>(pCell->GetCellCycleModel());

	    growth_duration = p_model->GetG1Duration();

	    // If the cell is differentiated then its G1 duration is infinite
	    if (growth_duration == DBL_MAX)
	    {
	        // This is just for fixed cell-cycle models, need to work out how to find the g1 duration
	    	growth_duration = p_model->GetTransitCellG1Duration();
	    }
	}
>>>>>>> b49c6dd6

    if (pCell->HasCellProperty<ApoptoticCellProperty>())
    {
        // Age of cell when apoptosis begins
        if (pCell->GetStartOfApoptosisTime() - pCell->GetBirthTime() < growth_duration)
        {
            cell_target_area *= 0.5*(1 + (pCell->GetStartOfApoptosisTime() - pCell->GetBirthTime())/growth_duration);
        }

        // The target area of an apoptotic cell decreases linearly to zero
        double time_spent_apoptotic = SimulationTime::Instance()->GetTime() - pCell->GetStartOfApoptosisTime();

        cell_target_area *= 1.0 - 0.5/(pCell->GetApoptosisTime())*time_spent_apoptotic;
        if (cell_target_area < 0)
        {
            cell_target_area = 0;
        }
    }
    else
    {
        double cell_age = pCell->GetAge();

        // The target area of a proliferating cell increases linearly from A/2 to A over the course of the prescribed duration
        if (cell_age < growth_duration)
        {
            cell_target_area *= 0.5*(1 + cell_age/growth_duration);
        }
        else
        {
            /**
             * At division, daughter cells inherit the cell data array from the mother cell.
             * Here, we assign the target area that we want daughter cells to have to cells
             * that we know to divide in this time step.
             *
             * \todo This is a little hack that we might want to clean up in the future.
             */
            if (pCell->ReadyToDivide())
            {
                cell_target_area = 0.5*this->mReferenceTargetArea;
            }
        }
    }

    // Set cell data
    pCell->GetCellData()->SetItem("target area", cell_target_area);
}

template<unsigned DIM>
double SimpleTargetAreaModifier<DIM>::GetGrowthDuration()
{
    return mGrowthDuration;
}

template<unsigned DIM>
void SimpleTargetAreaModifier<DIM>::SetGrowthDuration(double growthDuration)
{
    assert(growthDuration >= 0.0);
    mGrowthDuration = growthDuration;
}

template<unsigned DIM>
void SimpleTargetAreaModifier<DIM>::OutputSimulationModifierParameters(out_stream& rParamsFile)
{
    *rParamsFile << "\t\t\t<GrowthDuration>" << mGrowthDuration << "</GrowthDuration>\n";

    // Next, call method on direct parent class
    AbstractTargetAreaModifier<DIM>::OutputSimulationModifierParameters(rParamsFile);
}

// Explicit instantiation
template class SimpleTargetAreaModifier<1>;
template class SimpleTargetAreaModifier<2>;
template class SimpleTargetAreaModifier<3>;

// Serialization for Boost >= 1.36
#include "SerializationExportWrapperForCpp.hpp"
EXPORT_TEMPLATE_CLASS_SAME_DIMS(SimpleTargetAreaModifier)<|MERGE_RESOLUTION|>--- conflicted
+++ resolved
@@ -56,23 +56,6 @@
     // Get target area A of a healthy cell in S, G2 or M phase
     double cell_target_area = this->mReferenceTargetArea;
 
-<<<<<<< HEAD
-    if (dynamic_cast<AbstractPhaseBasedCellCycleModel*>(pCell->GetCellCycleModel()) == nullptr)
-    {
-        EXCEPTION("SimpleTargetAreaModifier is to be used with a AbstractPhaseBasedCellCycleModel only");
-    }
-
-    AbstractPhaseBasedCellCycleModel* p_model = static_cast<AbstractPhaseBasedCellCycleModel*>(pCell->GetCellCycleModel());
-
-    double g1_duration = p_model->GetG1Duration();
-
-    // If the cell is differentiated then its G1 duration is infinite
-    if (g1_duration == DBL_MAX) // don't use magic number, compare to DBL_MAX
-    {
-        // This is just for fixed cell-cycle models, need to work out how to find the g1 duration
-        g1_duration = p_model->GetTransitCellG1Duration();
-    }
-=======
 	double growth_duration = mGrowthDuration;
 	if (growth_duration == DOUBLE_UNSET)
 	{
@@ -91,7 +74,6 @@
 	    	growth_duration = p_model->GetTransitCellG1Duration();
 	    }
 	}
->>>>>>> b49c6dd6
 
     if (pCell->HasCellProperty<ApoptoticCellProperty>())
     {
