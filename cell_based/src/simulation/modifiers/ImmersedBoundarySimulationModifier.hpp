--- conflicted
+++ resolved
@@ -310,7 +310,24 @@
      */
     double GetReynoldsNumber();
 
-<<<<<<< HEAD
+    /** @return mAdditiveNormalNoise */
+    bool GetAdditiveNormalNoise() const;
+
+    /** @param additiveNormalNoise whether to include multiplicative normal noise */
+    void SetAdditiveNormalNoise(bool additiveNormalNoise);
+
+    /** @return mNormalNoiseMean */
+    double GetNormalNoiseMean() const;
+
+    /** @param normalNoiseMean the new value of mNormalNoiseMean */
+    void SetNormalNoiseMean(double normalNoiseMean);
+
+    /** @return mNormalNoiseStdDev */
+    double GetNormalNoiseStdDev() const;
+
+    /** @param normalNoiseStdDev the new value of mNormalNoiseStdDev */
+    void SetNormalNoiseStdDev(double normalNoiseStdDev);
+
     /**
      * Set whether to add the correction term.
      *
@@ -325,25 +342,6 @@
      * @param output reference to output grids
      */
     void CalculateCorrectionTerm(const multi_array<double, 3>& force_grids, const multi_array<double, 3>& acceleration_grids);
-=======
-    /** @return mAdditiveNormalNoise */
-    bool GetAdditiveNormalNoise() const;
-
-    /** @param additiveNormalNoise whether to include multiplicative normal noise */
-    void SetAdditiveNormalNoise(bool additiveNormalNoise);
-
-    /** @return mNormalNoiseMean */
-    double GetNormalNoiseMean() const;
-
-    /** @param normalNoiseMean the new value of mNormalNoiseMean */
-    void SetNormalNoiseMean(double normalNoiseMean);
-
-    /** @return mNormalNoiseStdDev */
-    double GetNormalNoiseStdDev() const;
-
-    /** @param normalNoiseStdDev the new value of mNormalNoiseStdDev */
-    void SetNormalNoiseStdDev(double normalNoiseStdDev);
->>>>>>> e82f662d
 };
 
 #include "SerializationExportWrapper.hpp"
